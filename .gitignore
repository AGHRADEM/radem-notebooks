# Python and jupyter cache
__pycache__
.ipynb_checkpoints

# Data and build folders
<<<<<<< HEAD
data
data_extra
=======
data
>>>>>>> c8e3db3b
<|MERGE_RESOLUTION|>--- conflicted
+++ resolved
@@ -3,9 +3,4 @@
 .ipynb_checkpoints
 
 # Data and build folders
-<<<<<<< HEAD
-data
-data_extra
-=======
-data
->>>>>>> c8e3db3b
+data